# -*- coding: utf-8 -*-
# This file is part of QuTiP: Quantum Toolbox in Python.
#
#    Copyright (c) 2014 and later, Alexander J G Pitchford
#    All rights reserved.
#
#    Redistribution and use in source and binary forms, with or without
#    modification, are permitted provided that the following conditions are
#    met:
#
#    1. Redistributions of source code must retain the above copyright notice,
#       this list of conditions and the following disclaimer.
#
#    2. Redistributions in binary form must reproduce the above copyright
#       notice, this list of conditions and the following disclaimer in the
#       documentation and/or other materials provided with the distribution.
#
#    3. Neither the name of the QuTiP: Quantum Toolbox in Python nor the names
#       of its contributors may be used to endorse or promote products derived
#       from this software without specific prior written permission.
#
#    THIS SOFTWARE IS PROVIDED BY THE COPYRIGHT HOLDERS AND CONTRIBUTORS
#    "AS IS" AND ANY EXPRESS OR IMPLIED WARRANTIES, INCLUDING, BUT NOT
#    LIMITED TO, THE IMPLIED WARRANTIES OF MERCHANTABILITY AND FITNESS FOR A
#    PARTICULAR PURPOSE ARE DISCLAIMED. IN NO EVENT SHALL THE COPYRIGHT
#    HOLDER OR CONTRIBUTORS BE LIABLE FOR ANY DIRECT, INDIRECT, INCIDENTAL,
#    SPECIAL, EXEMPLARY, OR CONSEQUENTIAL DAMAGES (INCLUDING, BUT NOT
#    LIMITED TO, PROCUREMENT OF SUBSTITUTE GOODS OR SERVICES; LOSS OF USE,
#    DATA, OR PROFITS; OR BUSINESS INTERRUPTION) HOWEVER CAUSED AND ON ANY
#    THEORY OF LIABILITY, WHETHER IN CONTRACT, STRICT LIABILITY, OR TORT
#    (INCLUDING NEGLIGENCE OR OTHERWISE) ARISING IN ANY WAY OUT OF THE USE
#    OF THIS SOFTWARE, EVEN IF ADVISED OF THE POSSIBILITY OF SUCH DAMAGE.
###############################################################################

# @author: Alexander Pitchford
# @email1: agp1@aber.ac.uk
# @email2: alex.pitchford@gmail.com
# @organization: Aberystwyth University
# @supervisor: Daniel Burgarth

"""
Configuration parameters for control pulse optimisation
"""

import os
import numpy as np
# QuTiP logging
import qutip.logging
logger = qutip.logging.get_logger()

TEST_OUT_DIR = "test_out"


class OptimConfig:
    """
    Configuration parameters for control pulse optimisation

    Attributes
    ----------
    log_level : integer
        level of messaging output from the logger.
        Options are attributes of qutip.logging,
        in decreasing levels of messaging, are:
        DEBUG_INTENSE, DEBUG_VERBOSE, DEBUG, INFO, WARN, ERROR, CRITICAL
        Anything WARN or above is effectively 'quiet' execution,
        assuming everything runs as expected.
        The default NOTSET implies that the level will be taken from
        the QuTiP settings file, which by default is WARN
        Note value should be set using set_log_level
<<<<<<< HEAD
        
=======

    test_out_files : integer
        Determines whether test / debug output files will be generated
        0 implies no test / debug output files
        Higher values will produce increasingly more output files
        Note that the sub directory 'test_out' must exist for values > 0

>>>>>>> d1ef3ef2
    dyn_type : string
        Dynamics type, i.e. the type of matrix used to describe
        the dynamics. Options are UNIT, GEN_MAT, SYMPL
        (see Dynamics classes for details)

    prop_type : string
        Propagator type i.e. the method used to calculate the
        propagtors and propagtor gradient for each timeslot
        options are DEF, APPROX, DIAG, FRECHET, AUG_MAT
        DEF will use the default for the specific dyn_type
        (see PropagatorComputer classes for details)

    fid_type : string
        Fidelity error (and fidelity error gradient) computation method
        Options are DEF, UNIT, TRACEDIFF, TD_APPROX
        DEF will use the default for the specific dyn_type
        (See FideliyComputer classes for details)

    phase_option : string
        determines how global phase is treated in fidelity
        calculations (fid_type='UNIT' only). Options:
            PSU - global phase ignored
            SU - global phase included

    amp_lbound : float or list of floats
        lower boundaries for the control amplitudes
        Can be a scalar value applied to all controls
        or a list of bounds for each control
        (used in contrained methods only e.g. L-BFGS-B)

    amp_ubound : float or list of floats
        upper boundaries for the control amplitudes
        Can be a scalar value applied to all controls
        or a list of bounds for each control
        (used in contrained methods only e.g. L-BFGS-B)

    max_metric_corr : integer
        The maximum number of variable metric corrections used to define
        the limited memory matrix. That is the number of previous
        gradient values that are used to approximate the Hessian
        see the scipy.optimize.fmin_l_bfgs_b documentation for description
        of m argument
        (used only in L-BFGS-B)

    accuracy_factor : float
        Determines the accuracy of the result.
        Typical values for accuracy_factor are: 1e12 for low accuracy;
        1e7 for moderate accuracy; 10.0 for extremely high accuracy
        scipy.optimize.fmin_l_bfgs_b factr argument.
        (used only in L-BFGS-B)
        
    test_out_dir : string
        Directory where test output files will be saved
        By default this is a sub directory called 'test_out'
        It will be created in the working directory if it does not exist
        
    test_out_f_ext : string
        File extension that will be applied to all test output file names

    test_out_iter : Boolean
        When True a file will be created that records the wall time, 
        fidelity error and gradient norm for each iteration of the algorithm

    test_out_fid_err : Boolean
        When True a file will be created that records the fidelity error
        each time the Optimizer.fid_err_wrapper method is called
        
    test_out_grad_norm : Boolean
        When True a file will be created that records the gradient norm
        each time the Optimizer.fid_err_grad_wrapper method is called
        
    test_out_grad : Boolean
        When True a file will be created each time the 
        Optimizer.fid_err_grad_wrapper method is called containing
        the gradients with respect to each control in each timeslot

    test_out_prop : Boolean
        When True a file will be created each time the timeslot evolution
        is recomputed recording propagators for each timeslot
        
    test_out_prop_grad : Boolean
        When True a file will be created each time the timeslot evolution
        is recomputed recording the propagator gradient
        wrt each control in each timeslot
        
    test_out_evo : Boolean
        When True a file will be created each time the timeslot evolution
        is recomputed recording the operators (matrices) for the forward
        and onward evolution in each timeslot
    """

    def __init__(self):
        self.reset()

    def reset(self):
        self.log_level = logger.getEffectiveLevel()
        self.optim_alg = 'LBFGSB'
        self.dyn_type = ''
        self.fid_type = ''
        self.phase_option = 'PSU'
        self.amp_update_mode = 'ALL'  # Alts: 'DYNAMIC'
        self.pulse_type = 'RND'
        ######################
        # Note the following parameteres are for constrained optimisation
        # methods e.g. L-BFGS-B
        self.amp_lbound = -np.Inf
        self.amp_ubound = np.Inf
        self.max_metric_corr = 10
        self.accuracy_factor = 1e7
        # ####################
<<<<<<< HEAD
        self.reset_test_out_files()
        
    def reset_test_out_files(self):
        # Test output file flags
        self.test_out_dir = None
        self.test_out_f_ext = ".txt"
        self.test_out_iter = False
        self.test_out_fid_err = False
        self.test_out_grad_norm = False
        self.test_out_amps = False
        self.test_out_grad = False
        self.test_out_prop = False
        self.test_out_prop_grad = False
        self.test_out_evo = False
        
        
=======

>>>>>>> d1ef3ef2
    def set_log_level(self, lvl):
        """
        Set the log_level attribute and set the level of the logger
        that is call logger.setLevel(lvl)
        """
        self.log_level = lvl
        logger.setLevel(lvl)
<<<<<<< HEAD
        
    def any_test_files(self):
        """
        Returns True if any test_out_files are to be produced
        That is debug files written to the test_out directory        
        """
        if (self.test_out_iter or
            self.test_out_fid_err or
            self.test_out_grad_norm or
            self.test_out_grad or
            self.test_out_amps or
            self.test_out_prop or
            self.test_out_prop_grad or
            self.test_out_evo):
            return True
        else:
            return False
            
=======

>>>>>>> d1ef3ef2
    def check_create_test_out_dir(self):
        """
        Checks test_out folder exists, creates it if not
        """
        dir_ok = True
        self.test_out_dir = os.path.join(os.getcwd(), TEST_OUT_DIR)
        msg = "Failed to create test output file directory:\n{}\n".format(
            self.test_out_dir)
        if os.path.exists(self.test_out_dir):
            if os.path.isfile(self.test_out_dir):
                dir_ok = False
                msg += "A file already exists with same name"
        else:
            try:
                os.mkdir(TEST_OUT_DIR)
                logger.info("Test out files directory {} created".format(
                    TEST_OUT_DIR))
            except Exception as err:
                dir_ok = False
                msg += "Either turn off test_out_files or check permissions.\n"
                msg += "Underling error: {}".format(err)

        if not dir_ok:
            msg += "\ntest_out_files will be suppressed."
            logger.error(msg)
            self.test_out_files = 0

        return dir_ok

# create global instance
optimconfig = OptimConfig()<|MERGE_RESOLUTION|>--- conflicted
+++ resolved
@@ -67,17 +67,7 @@
         The default NOTSET implies that the level will be taken from
         the QuTiP settings file, which by default is WARN
         Note value should be set using set_log_level
-<<<<<<< HEAD
-        
-=======
-
-    test_out_files : integer
-        Determines whether test / debug output files will be generated
-        0 implies no test / debug output files
-        Higher values will produce increasingly more output files
-        Note that the sub directory 'test_out' must exist for values > 0
-
->>>>>>> d1ef3ef2
+
     dyn_type : string
         Dynamics type, i.e. the type of matrix used to describe
         the dynamics. Options are UNIT, GEN_MAT, SYMPL
@@ -188,7 +178,6 @@
         self.max_metric_corr = 10
         self.accuracy_factor = 1e7
         # ####################
-<<<<<<< HEAD
         self.reset_test_out_files()
         
     def reset_test_out_files(self):
@@ -204,10 +193,6 @@
         self.test_out_prop_grad = False
         self.test_out_evo = False
         
-        
-=======
-
->>>>>>> d1ef3ef2
     def set_log_level(self, lvl):
         """
         Set the log_level attribute and set the level of the logger
@@ -215,7 +200,6 @@
         """
         self.log_level = lvl
         logger.setLevel(lvl)
-<<<<<<< HEAD
         
     def any_test_files(self):
         """
@@ -233,10 +217,7 @@
             return True
         else:
             return False
-            
-=======
-
->>>>>>> d1ef3ef2
+
     def check_create_test_out_dir(self):
         """
         Checks test_out folder exists, creates it if not
